import org.scalajs.sbtplugin.ScalaJSPlugin
import org.scalajs.sbtplugin.ScalaJSPlugin.autoImport._
import sbt.Keys._
import sbt.Project.projectToRef
import sbt._

import scala.language.postfixOps

<<<<<<< HEAD
val appVersion = "0.3.6"
val appScalaVersion = "2.12.2"
val scalaJsIOVersion = "0.4.0-pre5"
=======
val apiVersion = "0.3.9pre"
val appScalaVersion = "2.11.11"
>>>>>>> aed915f2

val akkaVersion = "2.5.2"
val curatorVersion = "3.1.0"
val kafkaVersion = "0.10.2.1"
val slf4jVersion = "1.7.25"

lazy val root = (project in file("./app/bundle")).
  aggregate(cli, etl).
  dependsOn(cli, etl).
  settings(publishingSettings: _*).
  settings(
    name := "qwery-bundle",
    organization := "io.scalajs",
    description := "Qwery Application Bundle",
    version := apiVersion,
    scalaVersion := appScalaVersion,
    scalacOptions ++= Seq("-deprecation", "-unchecked", "-feature", "-language:implicitConversions", "-Xlint"),
    scalacOptions in(Compile, doc) ++= Seq("-no-link-warnings"),
    autoCompilerPlugins := true
  )

/////////////////////////////////////////////////////////////////////////////////
//      Scala (JVM)
/////////////////////////////////////////////////////////////////////////////////

lazy val cli = (project in file("./app/cli")).
  aggregate(core).
  dependsOn(core).
  settings(publishingSettings: _*).
  settings(
    name := "qwery-cli",
    organization := "io.scalajs",
    description := "Qwery CLI Application",
    version := appVersion,
    scalaVersion := appScalaVersion,
    scalacOptions ++= Seq("-deprecation", "-unchecked", "-feature", "-language:implicitConversions", "-Xlint"),
    scalacOptions in(Compile, doc) ++= Seq("-no-link-warnings"),
    autoCompilerPlugins := true,
    coverageEnabled := true,
    mainClass in assembly := Some("com.github.ldaniels528.qwery.cli.QweryCLI"),
    test in assembly := {},
    assemblyJarName in assembly := s"${name.value}-${version.value}.bin.jar",
    assemblyMergeStrategy in assembly := {
      case PathList("log4j.properties", _*) => MergeStrategy.discard
      case PathList("META-INF", _*) => MergeStrategy.discard
      case _ => MergeStrategy.first
    },
    libraryDependencies ++= Seq(
      "org.scalatest" %% "scalatest" % "3.0.1" % "test",
      "org.scala-lang" % "jline" % "2.11.0-M3",
      "org.slf4j" % "slf4j-api" % slf4jVersion
    ))

lazy val etl = (project in file("./app/etl")).
  aggregate(core).
  dependsOn(core).
  settings(publishingSettings: _*).
  settings(
    name := "qwery-etl",
    organization := "io.scalajs",
    description := "Qwery ETL and Orchestration Server",
    version := appVersion,
    scalaVersion := appScalaVersion,
    scalacOptions ++= Seq("-deprecation", "-unchecked", "-feature", "-language:implicitConversions", "-Xlint"),
    scalacOptions in(Compile, doc) ++= Seq("-no-link-warnings"),
    autoCompilerPlugins := true,
    coverageEnabled := true,
    mainClass in assembly := Some("com.github.ldaniels528.qwery.etl.QweryETL"),
    test in assembly := {},
    assemblyJarName in assembly := s"${name.value}-${version.value}.bin.jar",
    assemblyMergeStrategy in assembly := {
      case PathList("log4j.properties", _*) => MergeStrategy.discard
      case PathList("META-INF", _*) => MergeStrategy.discard
      case _ => MergeStrategy.first
    },
    libraryDependencies ++= Seq(
      "org.scalatest" %% "scalatest" % "3.0.1" % "test",
      "org.slf4j" % "slf4j-api" % slf4jVersion,
      "net.liftweb" %% "lift-json" % "3.0.1"
    ))

lazy val spark = (project in file("./app/spark")).
  aggregate(core).
  dependsOn(core).
  settings(publishingSettings: _*).
  settings(
    name := "qwery-spark",
    organization := "io.scalajs",
    description := "Qwery Spark Integration",
    version := apiVersion,
    scalaVersion := appScalaVersion,
    scalacOptions ++= Seq("-deprecation", "-unchecked", "-feature", "-language:implicitConversions", "-Xlint"),
    scalacOptions in(Compile, doc) ++= Seq("-no-link-warnings"),
    autoCompilerPlugins := true,
    coverageEnabled := true,
    libraryDependencies ++= Seq(
      //
      // DataBricks
      "com.databricks" %% "spark-avro" % "3.2.0",
      "com.databricks" %% "spark-csv" % "1.5.0",
      //
      // Apache
      "org.apache.avro" % "avro" % "1.8.2",
      "org.apache.spark" %% "spark-core" % "2.1.1",
      "org.apache.spark" %% "spark-sql" % "2.1.1",
      "org.apache.spark" %% "spark-streaming" % "2.1.1",
      //
      // SLF4J
      "org.slf4j" % "slf4j-api" % slf4jVersion,
      "org.slf4j" % "slf4j-log4j12" % slf4jVersion % "test"
    ))

lazy val core = (project in file(".")).
  settings(publishingSettings: _*).
  settings(
    name := "qwery-core",
    organization := "io.scalajs",
    description := "A SQL-like query language for performing ETL",
    version := appVersion,
    scalaVersion := appScalaVersion,
    scalacOptions ++= Seq("-deprecation", "-unchecked", "-feature", "-language:implicitConversions", "-Xlint"),
    scalacOptions in(Compile, doc) ++= Seq("-no-link-warnings"),
    autoCompilerPlugins := true,
    coverageEnabled := true,
    libraryDependencies ++= Seq(
      "com.amazonaws" % "aws-java-sdk-s3" % "1.11.129",
      "com.twitter" %% "bijection-avro" % "0.9.5",
      "commons-io" % "commons-io" % "2.5",
      "log4j" % "log4j" % "1.2.17",
      "mysql" % "mysql-connector-java" % "5.1.42",
      "org.scalatest" %% "scalatest" % "3.0.1" % "test",
      "org.slf4j" % "slf4j-api" % slf4jVersion,
      "net.liftweb" %% "lift-json" % "3.0.1",
      //
      // TypeSafe
      "com.typesafe.akka" %% "akka-actor" % akkaVersion,
      "com.typesafe.akka" %% "akka-cluster" % akkaVersion,
      "com.typesafe.akka" %% "akka-slf4j" % akkaVersion,
      "com.typesafe.play" %% "play-json" % "2.6.0",
      //
      // Apache
      "org.apache.avro" % "avro" % "1.8.1",
      "org.apache.curator" % "curator-framework" % curatorVersion exclude("org.slf4j", "slf4j-log4j12"),
      "org.apache.curator" % "curator-test" % curatorVersion exclude("org.slf4j", "slf4j-log4j12"),
      "org.apache.kafka" %% "kafka" % kafkaVersion,
      "org.apache.kafka" % "kafka-clients" % kafkaVersion
    ))

/////////////////////////////////////////////////////////////////////////////////
//      Scala.js (JavaScript/Node)
/////////////////////////////////////////////////////////////////////////////////

lazy val copyJS = TaskKey[Unit]("copyJS", "Copy JavaScript files to root directory")
copyJS := {
  val out_dir = baseDirectory.value
  val cli_dir = out_dir / "app" / "cli" / "target" / "scala-2.12"
  val supervisor_dir = out_dir / "app" / "supervisor" / "target" / "scala-2.12"
  val watcher_dir = out_dir / "app" / "watcher" / "target" / "scala-2.12"
  val worker_dir = out_dir / "app" / "worker" / "target" / "scala-2.12"

  val files1 = Seq("", ".map") map ("broadway-cli-fastopt.js" + _) map (s => (cli_dir / s, out_dir / s))
  val files2 = Seq("", ".map") map ("broadway-supervisor-fastopt.js" + _) map (s => (supervisor_dir / s, out_dir / s))
  val files3 = Seq("", ".map") map ("broadway-watcher-fastopt.js" + _) map (s => (watcher_dir / s, out_dir / s))
  val files4 = Seq("", ".map") map ("broadway-worker-fastopt.js" + _) map (s => (worker_dir / s, out_dir / s))
  IO.copy(files1 ++ files2 ++ files3 ++ files4, overwrite = true)
}

lazy val commonSettings = Seq(
  scalacOptions ++= Seq("-feature", "-deprecation"),
  scalacOptions in(Compile, doc) ++= Seq("-no-link-warnings"),
  scalaVersion := appScalaVersion,
  autoCompilerPlugins := true,
  relativeSourceMaps := true,
  homepage := Some(url("https://github.com/ldaniels528/broadway.js")),
  resolvers += Resolver.sonatypeRepo("releases"))

lazy val appSettings = Seq(
  scalacOptions ++= Seq("-feature", "-deprecation"),
  scalacOptions in(Compile, doc) ++= Seq("-no-link-warnings"),
  scalaVersion := appScalaVersion,
  scalaJSModuleKind := ModuleKind.CommonJSModule,
  autoCompilerPlugins := true,
  relativeSourceMaps := true,
  homepage := Some(url("https://github.com/ldaniels528/broadway.js")),
  resolvers += Resolver.sonatypeRepo("releases"))

lazy val uiSettings = Seq(
  scalacOptions ++= Seq("-feature", "-deprecation"),
  scalacOptions in(Compile, doc) ++= Seq("-no-link-warnings"),
  scalaVersion := appScalaVersion,
  autoCompilerPlugins := true,
  relativeSourceMaps := true,
  homepage := Some(url("https://github.com/ldaniels528/broadway.js")),
  resolvers += Resolver.sonatypeRepo("releases"))

lazy val testDependencies = Seq(
  libraryDependencies ++= Seq(
    "org.scalacheck" %% "scalacheck" % "1.13.4" % "test",
    "org.scalatest" %%% "scalatest" % "3.0.0" % "test"
  ))

lazy val common_core = (project in file("./app/common/core"))
  .enablePlugins(ScalaJSPlugin)
  .settings(commonSettings: _*)
  .settings(testDependencies: _*)
  .settings(
    name := "broadway-common-core",
    organization := "com.github.ldaniels528",
    version := appVersion,
    libraryDependencies ++= Seq(
      "io.scalajs" %%% "core" % scalaJsIOVersion
    ))

lazy val common_cli = (project in file("./app/common/cli"))
  .dependsOn(common_core)
  .enablePlugins(ScalaJSPlugin)
  .settings(commonSettings: _*)
  .settings(testDependencies: _*)
  .settings(
    name := "broadway-common-cli",
    organization := "com.github.ldaniels528",
    version := appVersion,
    libraryDependencies ++= Seq(
      "io.scalajs" %%% "core" % scalaJsIOVersion,
      "io.scalajs" %%% "nodejs" % scalaJsIOVersion,
      "io.scalajs.npm" %%% "moment" % scalaJsIOVersion
    ))

lazy val client = (project in file("./app/client"))
  .aggregate(common_core)
  .dependsOn(common_core)
  .enablePlugins(ScalaJSPlugin)
  .settings(uiSettings: _*)
  .settings(testDependencies: _*)
  .settings(
    name := "broadway-web-client",
    organization := "com.github.ldaniels528",
    version := appVersion,
    scalaJSUseMainModuleInitializer := true,
    libraryDependencies ++= Seq(
      "io.scalajs" %%% "core" % scalaJsIOVersion,
      "io.scalajs" %%% "dom-html" % scalaJsIOVersion,
      "io.scalajs.npm" %%% "angular" % scalaJsIOVersion,
      "io.scalajs.npm" %%% "angular-ui-router" % scalaJsIOVersion,
      "io.scalajs.npm" %%% "angularjs-toaster" % scalaJsIOVersion
    ))

lazy val supervisor = (project in file("./app/supervisor"))
  .aggregate(common_core, client, common_cli)
  .dependsOn(common_core, common_cli)
  .enablePlugins(ScalaJSPlugin)
  .settings(appSettings: _*)
  .settings(testDependencies: _*)
  .settings(
    name := "broadway-supervisor",
    organization := "com.github.ldaniels528",
    version := appVersion,
    scalaJSUseMainModuleInitializer := true,
    libraryDependencies ++= Seq(
      "io.scalajs" %%% "core" % scalaJsIOVersion,
      "io.scalajs" %%% "nodejs" % scalaJsIOVersion,
      "io.scalajs.npm" %%% "body-parser" % scalaJsIOVersion,
      "io.scalajs.npm" %%% "express" % scalaJsIOVersion,
      "io.scalajs.npm" %%% "express-fileupload" % scalaJsIOVersion,
      "io.scalajs.npm" %%% "express-ws" % scalaJsIOVersion,
      "io.scalajs.npm" %%% "mongodb" % scalaJsIOVersion,
      "io.scalajs.npm" %%% "request" % scalaJsIOVersion,
      "io.scalajs.npm" %%% "splitargs" % scalaJsIOVersion
    ))

/////////////////////////////////////////////////////////////////////////////////
//      Publishing
/////////////////////////////////////////////////////////////////////////////////

lazy val publishingSettings = Seq(
  sonatypeProfileName := "org.xerial",
  publishMavenStyle := true,
  publishTo := {
    val nexus = "https://oss.sonatype.org/"
    if (isSnapshot.value)
      Some("snapshots" at nexus + "content/repositories/snapshots")
    else
      Some("releases" at nexus + "service/local/staging/deploy/maven2")
  },
  pomExtra :=
    <url>https://github.com/ldaniels528/qwery</url>
      <licenses>
        <license>
          <name>MIT License</name>
          <url>http://www.opensource.org/licenses/mit-license.php</url>
        </license>
      </licenses>
      <scm>
        <connection>scm:git:github.com/ldaniels528/qwery.git</connection>
        <developerConnection>scm:git:git@github.com:ldaniels528/qwery.git</developerConnection>
        <url>github.com/ldaniels528/qwery.git</url>
      </scm>
      <developers>
        <developer>
          <id>ldaniels528</id>
          <name>Lawrence Daniels</name>
          <email>lawrence.daniels@gmail.com</email>
          <organization>io.scalajs</organization>
          <organizationUrl>https://github.com/scalajs-io</organizationUrl>
          <roles>
            <role>Project-Administrator</role>
            <role>Developer</role>
          </roles>
          <timezone>+7</timezone>
        </developer>
      </developers>
)

// add the alias
addCommandAlias("fastOptJSCopy", ";fastOptJS;copyJS")

// loads the Scalajs-io root project at sbt startup
onLoad in Global := (Command.process("project root", _: State)) compose (onLoad in Global).value<|MERGE_RESOLUTION|>--- conflicted
+++ resolved
@@ -6,14 +6,10 @@
 
 import scala.language.postfixOps
 
-<<<<<<< HEAD
-val appVersion = "0.3.6"
-val appScalaVersion = "2.12.2"
-val scalaJsIOVersion = "0.4.0-pre5"
-=======
-val apiVersion = "0.3.9pre"
+val appVersion = "0.3.9pre"
 val appScalaVersion = "2.11.11"
->>>>>>> aed915f2
+val scalaVersion_2_12 = "2.12.2"
+val scalaJsIOVersion = "0.4.0"
 
 val akkaVersion = "2.5.2"
 val curatorVersion = "3.1.0"
@@ -28,7 +24,7 @@
     name := "qwery-bundle",
     organization := "io.scalajs",
     description := "Qwery Application Bundle",
-    version := apiVersion,
+    version := appVersion,
     scalaVersion := appScalaVersion,
     scalacOptions ++= Seq("-deprecation", "-unchecked", "-feature", "-language:implicitConversions", "-Xlint"),
     scalacOptions in(Compile, doc) ++= Seq("-no-link-warnings"),
@@ -103,7 +99,7 @@
     name := "qwery-spark",
     organization := "io.scalajs",
     description := "Qwery Spark Integration",
-    version := apiVersion,
+    version := appVersion,
     scalaVersion := appScalaVersion,
     scalacOptions ++= Seq("-deprecation", "-unchecked", "-feature", "-language:implicitConversions", "-Xlint"),
     scalacOptions in(Compile, doc) ++= Seq("-no-link-warnings"),
